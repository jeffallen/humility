--- conflicted
+++ resolved
@@ -15,1569 +15,8 @@
 mod debug;
 use debug::*;
 
-<<<<<<< HEAD
-mod etm;
-use etm::*;
-
-mod itm;
-use itm::*;
-
-mod dwt;
-use dwt::*;
-
-mod tpiu;
-use tpiu::*;
-
-mod swo;
-use swo::*;
-
 mod hubris;
 use hubris::*;
-
-mod scs;
-use scs::*;
-
-mod test;
-use test::*;
-
-mod core;
-
-mod cmd;
-
-use std::cell::RefCell;
-use std::collections::HashMap;
-use std::collections::VecDeque;
-use std::convert::TryInto;
-use std::fs::File;
-use std::io::Read;
-use std::thread;
-use std::time::Duration;
-use std::time::Instant;
-use std::time::SystemTime;
-
-macro_rules! fatal {
-    ($fmt:expr) => ({
-        eprint!(concat!("humility: ", $fmt, "\n"));
-        ::std::process::exit(1);
-    });
-    ($fmt:expr, $($arg:tt)*) => ({
-        eprint!(concat!("humility: ", $fmt, "\n"), $($arg)*);
-        ::std::process::exit(1);
-    });
-}
-
-#[derive(Debug, Clone, Copy)]
-pub struct HumilityLog {
-    level: log::LevelFilter,
-}
-
-fn is_humility(metadata: &log::Metadata) -> bool {
-    if let Some(metadata) = metadata.target().split("::").next() {
-        metadata == "humility"
-    } else {
-        false
-    }
-}
-
-impl log::Log for HumilityLog {
-    fn enabled(&self, metadata: &log::Metadata) -> bool {
-        metadata.level() <= self.level
-    }
-
-    fn log(&self, record: &log::Record) {
-        if !self.enabled(record.metadata()) {
-            return;
-        }
-
-        if is_humility(record.metadata()) {
-            eprintln!("humility: {}", record.args())
-        } else {
-            eprintln!(
-                "humility: {} ({}): {}",
-                record.level(),
-                record.metadata().target(),
-                record.args()
-            );
-        }
-    }
-
-    fn flush(&self) {}
-}
-
-impl HumilityLog {
-    pub fn enable(&mut self) {
-        match log::set_boxed_logger(Box::new(*self)) {
-            Err(e) => {
-                fatal!("unable to enable logging: {}", e);
-            }
-            Ok(_l) => {
-                log::set_max_level(self.level);
-            }
-        };
-    }
-}
-
-struct TraceInstruction {
-    nsecs: u64,
-    addr: u32,
-    _len: u32,
-    target: HubrisTarget,
-    skipped: bool,
-}
-
-struct TraceException {
-    nsecs: u64,
-    exception: ETM3Exception,
-}
-
-#[derive(Debug)]
-struct TraceConfig<'a> {
-    hubris: &'a HubrisArchive,
-    flowindent: bool,
-    traceid: u8,
-}
-
-#[derive(Debug, Default)]
-struct TraceState {
-    indent: usize,
-    target: Option<HubrisTarget>,
-    inlined: Vec<HubrisGoff>,
-    stack: Vec<(usize, Vec<HubrisGoff>, u32)>,
-}
-
-fn attach(args: &Args) -> Result<Box<dyn core::Core>> {
-    if let Some(dump) = &args.dump {
-        crate::core::attach_dump(dump)
-    } else {
-        let probe = match &args.probe {
-            Some(p) => p,
-            None => "auto",
-        };
-
-        crate::core::attach(probe, &args.chip)
-    }
-}
-
-fn attach_live(args: &Args) -> Result<Box<dyn core::Core>> {
-    if let Some(_) = &args.dump {
-        bail!("must be run against a live system");
-    } else {
-        attach(args)
-    }
-}
-
-fn clock_scaler(
-    hubris: &HubrisArchive,
-    core: &mut dyn core::Core,
-    arg: Option<u16>,
-) -> Result<u16> {
-    let debug_clock_mhz = 2_000_000;
-
-    match arg {
-        Some(val) => Ok(val),
-        None => match hubris.clock(core)? {
-            None => Err(anyhow!(
-                "clock couldn't be determined; set clock scaler explicitly"
-            )),
-
-            Some(clock) => Ok(((clock * 1000) / debug_clock_mhz) as u16 - 1),
-        },
-    }
-}
-
-const HUMILITY_ETM_SWOSCALER: u16 = 7;
-const HUMILITY_ETM_TRACEID_MAX: u8 = 0x7f;
-const HUMILITY_ETM_ALWAYSTRUE: u32 = 0b110_1111;
-
-fn etmcmd_probe(core: &mut dyn core::Core) -> Result<()> {
-    let coreinfo = CoreInfo::read(core)?;
-
-    let etm = match coreinfo.address(CoreSightComponent::ETM) {
-        None => {
-            fatal!("ETM is not available on this CPU");
-        }
-        Some(etm) => etm,
-    };
-
-    if etm != ETMCR::ADDRESS {
-        fatal!(
-            "ETM base address (0x{:x}) is not at expected location ({:x})",
-            etm,
-            ETMCR::ADDRESS
-        );
-    }
-
-    let etmccr = ETMCCR::read(core)?;
-    info!("{:#x?}", etmccr);
-
-    if !etmccr.has_etmidr() {
-        warn!("ETMv1.3 and earlier not supported");
-        return Ok(());
-    }
-
-    let etmidr = ETMIDR::read(core)?;
-    info!("{:#x?}", etmidr);
-
-    let etmccer = ETMCCER::read(core)?;
-    info!("{:#x?}", etmccer);
-
-    Ok(())
-}
-
-fn etmcmd_enable(
-    core: &mut dyn core::Core,
-    clockscaler: Option<u16>,
-    traceid: u8,
-) -> Result<()> {
-    let etmccr = ETMCCR::read(core)?;
-
-    if !etmccr.has_etmidr() {
-        warn!("ETMv1.3 and earlier not supported");
-        return Ok(());
-    }
-
-    let etmidr = ETMIDR::read(core)?;
-    trace!("{:?}", etmidr);
-
-    let major = etmidr.etm_major() + 1;
-    let minor = etmidr.etm_minor();
-
-    if (major, minor) != (3, 5) {
-        warn!("only ETMv3.5 supported");
-        return Ok(());
-    }
-
-    if !etmidr.has_branch_encoding() {
-        warn!("only alternative branch encoding supported");
-        return Ok(());
-    }
-
-    /*
-     * First, enable TRCENA in the DEMCR.
-     */
-    let mut val = DEMCR::read(core)?;
-    val.set_trcena(true);
-    val.write(core)?;
-
-    /*
-     * Now unlock the ETM.
-     */
-    ETMLAR::unlock(core)?;
-
-    /*
-     * STM32F407-specific: enable TRACE_IOEN in the DBGMCU_CR, and set the
-     * trace mode to be asynchronous.
-     */
-    let mut val = STM32F4_DBGMCU_CR::read(core)?;
-    val.set_trace_ioen(true);
-    val.set_trace_mode(0);
-    val.write(core)?;
-
-    /*
-     * Now setup the TPIU.
-     */
-    let mut val = TPIU_SPPR::read(core)?;
-    val.set_txmode(TPIUMode::NRZ);
-    val.write(core)?;
-
-    let mut val = TPIU_FFCR::read(core)?;
-    val.set_continuous_formatting(true);
-    val.write(core)?;
-
-    let mut acpr = TPIU_ACPR::read(core)?;
-    acpr.set_swoscaler(clockscaler.unwrap_or(HUMILITY_ETM_SWOSCALER).into());
-    acpr.write(core)?;
-    trace!("{:#x?}", TPIU_ACPR::read(core)?);
-
-    /*
-     * We are now ready to enable ETM.  There are a bunch of steps involved in
-     * this, but we need to first write to the ETMCR to indicate that we are
-     * programming it.  Once done writing to the ETM control registers, we
-     * need to write to ETMCR again to indicate that we are done programming
-     * it.
-     */
-    trace!("{:#x?}", ETMCR::read(core)?);
-    let mut etmcr = ETMCR::read(core)?;
-    etmcr.set_branch_output(true);
-    etmcr.set_stall_processor(true);
-    etmcr.set_port_size(1);
-    etmcr.set_port_select(true);
-    etmcr.set_programming(true);
-    etmcr.set_power_down(false);
-    trace!("will write {:#x?}", etmcr);
-    etmcr.write(core)?;
-
-    /*
-     * Set to the hard-wired always-true event
-     */
-    let mut teevr = ETMTEEVR::read(core)?;
-    teevr.set_resource_a(HUMILITY_ETM_ALWAYSTRUE);
-    teevr.write(core)?;
-    trace!("{:#x?}", ETMTEEVR::read(core)?);
-
-    let mut tecr1 = ETMTECR1::read(core)?;
-    tecr1.set_map_decode_select(0);
-    tecr1.set_comparator_select(0);
-    tecr1.set_exclude(true);
-    tecr1.write(core)?;
-
-    let mut ffrr = ETMFFRR::read(core)?;
-    ffrr.set_map_decode_select(0);
-    ffrr.set_comparator_select(0);
-    ffrr.set_exclude(true);
-    ffrr.write(core)?;
-
-    let mut fflr = ETMFFLR::read(core)?;
-    fflr.set_fifo_full_level(24);
-    fflr.write(core)?;
-
-    trace!("{:#x?}", ETMFFLR::read(core)?);
-
-    trace!("{:#x?}", ETMTRACEIDR::read(core)?);
-    let mut val = ETMTRACEIDR::read(core)?;
-    val.set_traceid(traceid.into());
-    val.write(core)?;
-    trace!("{:#x?}", ETMTRACEIDR::read(core)?);
-
-    /*
-     * Finally, indicate that we are done programming!
-     */
-    etmcr.set_programming(false);
-    etmcr.write(core)?;
-
-    info!("ETM enabled");
-
-    Ok(())
-}
-
-fn etmcmd_disable(core: &mut dyn core::Core) -> Result<()> {
-    let mut etmcr = ETMCR::read(core)?;
-
-    if etmcr.power_down() {
-        info!("ETM not enabled");
-        return Ok(());
-    }
-
-    etmcr.set_programming(true);
-    etmcr.write(core)?;
-
-    etmcr.set_power_down(true);
-    etmcr.write(core)?;
-
-    etmcr.set_programming(false);
-    etmcr.write(core)?;
-
-    info!("ETM disabled");
-
-    Ok(())
-}
-
-#[rustfmt::skip::macros(println)]
-
-fn etmcmd_trace(
-    config: &TraceConfig,
-    instr: &TraceInstruction,
-    state: &mut TraceState,
-) -> Result<()> {
-    let hubris = config.hubris;
-    let addr = instr.addr;
-    let c = if !instr.skipped { 'E' } else { 'N' };
-    let module = hubris.instr_mod(addr).unwrap_or("<unknown>");
-    let sym = hubris.instr_sym(addr).unwrap_or(("<unknown>", addr));
-    let sigil = 2;
-
-    if !config.flowindent {
-        println!("{:-10} {:08x} {} {}:{}+{:x} {:x?}",
-            instr.nsecs, addr, c, module, sym.0, addr - sym.1, instr.target);
-        return Ok(());
-    }
-
-    let inlined = hubris.instr_inlined(addr, sym.1);
-
-    match state.target {
-        Some(HubrisTarget::Call(_)) | Some(HubrisTarget::IndirectCall) => {
-            state.indent += 2;
-            println!("{:-10} {:width$}-> {}:{}", instr.nsecs, "", module, sym.0,
-                width = state.indent);
-        }
-        None => {
-            println!("{:-10} {:width$} ? {}:{}", instr.nsecs, "", module, sym.0,
-                width = state.indent);
-        }
-        _ => {}
-    }
-
-    for (i, element) in inlined.iter().enumerate() {
-        if i < state.inlined.len() && element.id == state.inlined[i] {
-            continue;
-        }
-
-        println!("{:-10} {:width$} | {}:{} {}", instr.nsecs, "", module,
-            element.name, element.id,
-            width = state.indent + (i * 2) + sigil);
-    }
-
-    while let Some(_) = state.inlined.pop() {
-        continue;
-    }
-
-    state.target = Some(instr.target);
-
-    match instr.target {
-        HubrisTarget::Call(_) | HubrisTarget::IndirectCall => {
-            let mut nindent = state.indent;
-
-            if !inlined.is_empty() {
-                nindent += (inlined.len() * 2) + 1;
-            }
-
-            state.stack.push((
-                state.indent,
-                inlined.iter().map(|i| i.id).collect(),
-                instr.addr,
-            ));
-
-            state.indent = nindent;
-
-            return Ok(());
-        }
-
-        HubrisTarget::Return => {
-            println!("{:-10} {:width$}<- {}:{}", instr.nsecs, "", module, sym.0,
-                width = state.indent);
-
-            if !state.stack.is_empty() {
-                let top = state.stack.pop().unwrap();
-
-                state.inlined = top.1;
-                state.indent = top.0;
-            } else {
-                state.indent = 0;
-            }
-        }
-        _ => {
-            state.inlined = inlined.iter().map(|i| i.id).collect();
-        }
-    }
-
-    Ok(())
-}
-
-fn etmcmd_trace_exception(
-    _config: &TraceConfig,
-    exception: &TraceException,
-    _state: &mut TraceState,
-) -> Result<()> {
-    println!("{:-10} {:8} X {:?}", exception.nsecs, "-", exception.exception);
-
-    Ok(())
-}
-
-fn etmcmd_ingest(config: &TraceConfig, filename: &str) -> Result<()> {
-    let file = File::open(filename)?;
-    let mut rdr = csv::Reader::from_reader(file);
-    let mut curaddr: Option<u32> = None;
-    let mut lastaddr: Option<u32> = None;
-    let hubris = config.hubris;
-
-    let econfig = &ETM3Config {
-        alternative_encoding: true,
-        context_id: 0,
-        data_access: false,
-        traceid: config.traceid,
-    };
-
-    type SaleaeTraceRecord = (f64, u8, Option<String>, Option<String>);
-
-    let mut iter = rdr.deserialize();
-    let mut broken = false;
-    let mut target: (Option<u32>, HubrisTarget) = (None, HubrisTarget::None);
-
-    let mut state = TraceState::default();
-
-    etm_ingest(
-        &econfig,
-        || {
-            if let Some(line) = iter.next() {
-                let record: SaleaeTraceRecord = line?;
-                Ok(Some((record.1, record.0)))
-            } else {
-                Ok(None)
-            }
-        },
-        |packet| {
-            let nsecs = (packet.time * 1_000_000_000_f64) as u64;
-
-            match (lastaddr, packet.header) {
-                (None, ETM3Header::ISync) | (Some(_), _) => {}
-                (None, _) => {
-                    if broken {
-                        return Ok(());
-                    }
-
-                    fatal!("non-ISync packet at time {}", nsecs);
-                }
-            }
-
-            let mut instr = |skipped| {
-                if broken {
-                    return Ok(());
-                }
-
-                let addr = curaddr.unwrap();
-                let mut l = 0;
-
-                curaddr = match hubris.instr_len(addr) {
-                    Some(len) => {
-                        l = len;
-                        Some(addr + len)
-                    }
-                    None => {
-                        warn!("unknown instruction length at {:x}!", addr);
-                        broken = true;
-                        None
-                    }
-                };
-
-                target = (Some(addr), hubris.instr_target(addr));
-                etmcmd_trace(
-                    config,
-                    &TraceInstruction {
-                        nsecs,
-                        addr,
-                        target: target.1,
-                        _len: l,
-                        skipped,
-                    },
-                    &mut state,
-                )
-            };
-
-            println!("{:#x?}", packet);
-
-            match packet.header {
-                ETM3Header::PHeaderFormat1 { e, n } => {
-                    for _i in 0..e {
-                        instr(false)?;
-                    }
-
-                    for _i in 0..n {
-                        instr(true)?;
-                    }
-                }
-                ETM3Header::PHeaderFormat2 { e0, e1 } => {
-                    instr(e0)?;
-                    instr(e1)?;
-                }
-                ETM3Header::ExceptionExit
-                | ETM3Header::ASync
-                | ETM3Header::ISync
-                | ETM3Header::BranchAddress { .. } => {}
-                _ => {
-                    fatal!("unhandled packet: {:#x?}", packet);
-                }
-            }
-
-            match packet.payload {
-                ETM3Payload::ISync { address, .. } => {
-                    if broken {
-                        warn!("re-railing at offset {}", packet.offset);
-                        broken = false;
-                        target = (None, HubrisTarget::None);
-                    }
-
-                    curaddr = Some(address);
-                    lastaddr = curaddr;
-                }
-                ETM3Payload::BranchAddress { addr, mask, exception } => {
-                    curaddr = Some((lastaddr.unwrap() & mask) | addr);
-                    lastaddr = curaddr;
-
-                    match (target.0, target.1) {
-                        (Some(origin), HubrisTarget::Direct(expected))
-                        | (Some(origin), HubrisTarget::Call(expected)) => {
-                            if curaddr.unwrap() != expected {
-                                warn!(
-                                    "detected bad branch: at 0x{:x} expected \
-                                branch to 0x{:x}, found 0x{:x}; packet: {:x?}",
-                                    origin,
-                                    expected,
-                                    curaddr.unwrap(),
-                                    packet
-                                );
-                            }
-                        }
-
-                        (Some(origin), HubrisTarget::None) => {
-                            if exception.is_none() {
-                                warn!(
-                                    "detected bad branch: did not expect any \
-                                branch from 0x{:x}, but control transferred \
-                                to 0x{:x}; packet: {:x?}",
-                                    origin,
-                                    curaddr.unwrap(),
-                                    packet
-                                );
-                            }
-                        }
-
-                        (_, _) => {}
-                    }
-
-                    if let Some(exception) = exception {
-                        etmcmd_trace_exception(
-                            config,
-                            &TraceException { nsecs, exception },
-                            &mut state,
-                        )?;
-                    }
-                }
-                ETM3Payload::None => {}
-            }
-
-            Ok(())
-        },
-    )?;
-
-    Ok(())
-}
-
-fn etmcmd_output(core: &mut dyn core::Core) -> Result<()> {
-    let start = Instant::now();
-
-    println!("Time [s],Value,Parity Error,Framing Error");
-
-    loop {
-        let bytes = core.read_swv().unwrap();
-
-        for b in bytes {
-            println!("{:.15},0x{:02X},,", start.elapsed().as_secs_f64(), b);
-        }
-    }
-}
-
-#[derive(StructOpt)]
-struct EtmArgs {
-    /// probe for ETM capability on attached device
-    #[structopt(
-        long, short, conflicts_with_all = &["enable", "disable", "ingest"]
-    )]
-    probe: bool,
-    /// enable ETM on attached device
-    #[structopt(long, short, conflicts_with_all = &["disable", "ingest"])]
-    enable: bool,
-    /// disable ETM on attached device
-    #[structopt(long, short)]
-    disable: bool,
-    /// sets ETM trace identifier
-    #[structopt(
-        long, short, value_name = "identifier",
-        default_value = "0x54", parse(try_from_str = parse_int::parse),
-    )]
-    traceid: u8,
-    /// ingest ETM data as CSV
-    #[structopt(long, short, value_name = "filename")]
-    ingest: Option<String>,
-    /// flowindent ingested data
-    #[structopt(long, short = "F")]
-    flowindent: bool,
-    /// sets the value of SWOSCALER
-    #[structopt(
-        long, short, value_name = "scaler", requires = "enable",
-        parse(try_from_str = parse_int::parse)
-    )]
-    clockscaler: Option<u16>,
-    /// output ETM data as CSV
-    #[structopt(long, short, conflicts_with = "ingest")]
-    output: bool,
-}
-
-fn etmcmd(
-    hubris: &HubrisArchive,
-    args: &Args,
-    subargs: &EtmArgs,
-) -> Result<()> {
-    let mut rval = Ok(());
-
-    let traceid = subargs.traceid;
-
-    if traceid >= HUMILITY_ETM_TRACEID_MAX {
-        fatal!("traceid has a maximum value of {:x}", HUMILITY_ETM_TRACEID_MAX);
-    }
-
-    if let Some(ingest) = &subargs.ingest {
-        let config = TraceConfig {
-            hubris,
-            flowindent: subargs.flowindent,
-            traceid: subargs.traceid,
-        };
-
-        match etmcmd_ingest(&config, ingest) {
-            Err(e) => {
-                fatal!("failed to ingest {}: {}", ingest, e);
-            }
-            _ => {
-                return Ok(());
-            }
-        }
-    }
-
-    /*
-     * For all of the other commands, we need to actually attach to the chip.
-     */
-    let mut core = attach(args)?;
-    let _info = core.halt()?;
-
-    info!("core halted");
-
-    if subargs.probe {
-        rval = etmcmd_probe(core.as_mut());
-    }
-
-    if subargs.enable {
-        rval = etmcmd_enable(core.as_mut(), subargs.clockscaler, traceid);
-    }
-
-    if subargs.disable {
-        rval = etmcmd_disable(core.as_mut());
-    }
-
-    core.run()?;
-    info!("core resumed");
-
-    if subargs.output {
-        match etmcmd_output(core.as_mut()) {
-            Err(e) => {
-                fatal!("failed to output from attached device: {}", e);
-            }
-            _ => {
-                return Ok(());
-            }
-        }
-    }
-
-    rval
-}
-
-fn itmcmd_probe(core: &mut dyn core::Core, coreinfo: &CoreInfo) -> Result<()> {
-    info!("{:#x?}", TPIU_ACPR::read(core)?);
-    info!("{:#x?}", TPIU_SPPR::read(core)?);
-    info!("{:#x?}", TPIU_FFCR::read(core)?);
-
-    info!("{:#x?}", ITM_LSR::read(core)?);
-    info!("{:#x?}", ITM_TCR::read(core)?);
-    info!("{:#x?}", ITM_TER::read(core)?);
-    info!("{:#x?}", ITM_TPR::read(core)?);
-
-    info!("{:#x?}", DWT_CTRL::read(core)?);
-
-    info!("{:#x?}", DEMCR::read(core)?);
-
-    match (coreinfo.vendor, coreinfo.part) {
-        (Vendor::ST, ARMCore::CortexM4) => {
-            info!("{:#x?}", STM32F4_DBGMCU_CR::read(core)?);
-        }
-        (Vendor::ST, ARMCore::CortexM7) => {
-            info!("{:#x?}", STM32H7_DBGMCU_CR::read(core)?);
-        }
-        _ => {}
-    }
-
-    Ok(())
-}
-
-fn itmcmd_enable(
-    core: &mut dyn core::Core,
-    coreinfo: &CoreInfo,
-    clockscaler: u16,
-    traceid: u8,
-    stimuli: u32,
-) -> Result<()> {
-    /*
-     * First, enable TRCENA in the DEMCR.
-     */
-    let mut val = DEMCR::read(core)?;
-    val.set_trcena(true);
-    val.write(core)?;
-
-    match (coreinfo.vendor, coreinfo.part) {
-        (Vendor::ST, ARMCore::CortexM4) => {
-            /*
-             * STM32F4xx-specific: enable TRACE_IOEN in the DBGMCU_CR, and set
-             * the trace mode to be asynchronous.
-             */
-            let mut val = STM32F4_DBGMCU_CR::read(core)?;
-            val.set_trace_ioen(true);
-            val.set_trace_mode(0);
-            val.write(core)?;
-        }
-
-        (Vendor::ST, ARMCore::CortexM7) => {
-            /*
-             * STM32H7xx-specific: enable D3 and D1 clock domain + traceclk
-             */
-            let mut cr = STM32H7_DBGMCU_CR::read(core)?;
-            cr.set_srdbgcken(true);
-            cr.set_cddbgcken(true);
-            cr.set_traceclken(true);
-            cr.write(core)?;
-
-            let components = &coreinfo.components;
-
-            if let Some(cstf) = components.get_vec(&CoreSightComponent::CSTF) {
-                /*
-                 * If we have two funnels, the first is in D3 -- and it needs
-                 * to be unlocked and enabled.
-                 */
-                if cstf.len() > 1 {
-                    trace!("SWTF found at {:x}", cstf[0]);
-                    SWO_LAR::unlock(core, cstf[0])?;
-                    let mut swtf = SWTF_CTRL::read(core, cstf[0])?;
-                    swtf.register.set_es0(true);
-                    swtf.write(core)?;
-                }
-            }
-        }
-
-        _ => {}
-    }
-
-    let swoscaler = clockscaler as u32;
-
-    if let Some(swo) = coreinfo.address(CoreSightComponent::SWO) {
-        /*
-         * If we have a SWO unit, configure it instead of the TPIU
-         */
-        trace!("SWO found at {:x}", swo);
-
-        SWO_LAR::unlock(core, swo)?;
-
-        let mut codr = SWO_CODR::read(core, swo)?;
-        codr.register.set_prescaler(swoscaler);
-        codr.write(core)?;
-
-        let mut sppr = SWO_SPPR::read(core, swo)?;
-        sppr.register.set_pprot(SWOMode::NRZ.into());
-        sppr.write(core)?;
-    } else {
-        /*
-         * Otherwise setup the TPIU.
-         */
-        let mut val = TPIU_SPPR::read(core)?;
-        val.set_txmode(TPIUMode::NRZ);
-        val.write(core)?;
-
-        let mut val = TPIU_FFCR::read(core)?;
-        val.set_continuous_formatting(true);
-        val.write(core)?;
-
-        let mut acpr = TPIU_ACPR::read(core)?;
-        acpr.set_swoscaler(swoscaler);
-        acpr.write(core)?;
-        trace!("{:#x?}", TPIU_ACPR::read(core)?);
-    }
-
-    /*
-     * Unlock the ITM.
-     */
-    ITM_LAR::unlock(core)?;
-
-    /*
-     * Disable the ITM.
-     */
-    let mut tcr = ITM_TCR::read(core)?;
-    tcr.set_itm_enable(false);
-    tcr.write(core)?;
-
-    /*
-     * Spin until the ITM is not busy
-     */
-    while ITM_TCR::read(core)?.itm_busy() {
-        continue;
-    }
-
-    /*
-     * Enable the DWT to generate a synchronization packet every 8M cycles.
-     */
-    let mut dwt = DWT_CTRL::read(core)?;
-    dwt.set_synctap(DWTSyncTapFrequency::CycCnt8M);
-    dwt.set_cyccnt_enabled(true);
-    dwt.write(core)?;
-
-    /*
-     * Enable stimuli
-     */
-    let mut ter = ITM_TER::read(core)?;
-    ter.set_enabled(stimuli);
-    ter.write(core)?;
-
-    /*
-     * Allow unprivileged access to all stimulus ports
-     */
-    let mut tpr = ITM_TPR::read(core)?;
-    tpr.set_privmask(0);
-    tpr.write(core)?;
-
-    /*
-     * Set the trace ID
-     */
-    tcr = ITM_TCR::read(core)?;
-    tcr.set_traceid(traceid.into());
-    tcr.set_timestamp_enable(if stimuli & 0xffff_0000 != 0 {
-        true
-    } else {
-        false
-    });
-
-    tcr.set_sync_enable(true);
-    tcr.set_itm_enable(true);
-    tcr.write(core)?;
-
-    Ok(())
-}
-
-fn itmcmd_disable(core: &mut dyn core::Core) -> Result<()> {
-    /*
-     * Unlock the ITM.
-     */
-    ITM_LAR::unlock(core)?;
-
-    /*
-     * Disable the ITM.
-     */
-    let mut tcr = ITM_TCR::read(core)?;
-    tcr.set_itm_enable(false);
-    tcr.write(core)?;
-
-    /*
-     * Now disable TRCENA in the DEMCR.
-     */
-    let mut val = DEMCR::read(core)?;
-    val.set_trcena(false);
-    val.write(core)?;
-
-    info!("ITM disabled");
-
-    Ok(())
-}
-
-fn itmcmd_ingest(subargs: &ItmArgs, filename: &str) -> Result<()> {
-    let file = File::open(filename)?;
-    let traceid = if subargs.bypass { None } else { Some(subargs.traceid) };
-
-    let process = |packet: &ITMPacket| -> Result<()> {
-        if let ITMPayload::Instrumentation { payload, .. } = &packet.payload {
-            for p in payload {
-                print!("{}", *p as char);
-            }
-        }
-
-        Ok(())
-    };
-
-    let mut rdr = csv::Reader::from_reader(file);
-
-    match rdr.headers() {
-        Ok(_hdr) => {
-            type SaleaeTraceRecord = (f64, u8, Option<String>, Option<String>);
-            let mut iter = rdr.deserialize();
-
-            itm_ingest(
-                traceid,
-                || {
-                    if let Some(line) = iter.next() {
-                        let record: SaleaeTraceRecord = line?;
-                        Ok(Some((record.1, record.0)))
-                    } else {
-                        Ok(None)
-                    }
-                },
-                process,
-            )
-        }
-        Err(_) => {
-            info!("not a Saleae trace file; assuming raw input");
-
-            let mut file = File::open(filename)?;
-            let mut buffer = [0; 1];
-
-            itm_ingest(
-                traceid,
-                || {
-                    let nbytes = file.read(&mut buffer)?;
-
-                    match nbytes {
-                        1 => Ok(Some((buffer[0], 0.0))),
-                        0 => Ok(None),
-                        _ => {
-                            panic!("illegal read");
-                        }
-                    }
-                },
-                process,
-            )
-        }
-    }
-}
-
-fn itmcmd_ingest_attached<F>(
-    core: &mut dyn core::Core,
-    coreinfo: &CoreInfo,
-    subargs: &ItmArgs,
-    callback: F,
-) -> Result<()>
-where
-    F: FnMut(&itm::ITMPacket) -> Result<()>,
-{
-    let mut bytes: Vec<u8> = vec![];
-    let mut ndx = 0;
-
-    let traceid = if coreinfo.address(CoreSightComponent::SWO).is_some() {
-        None
-    } else {
-        Some(subargs.traceid)
-    };
-
-    let start = Instant::now();
-
-    itm_ingest(
-        traceid,
-        || {
-            while ndx == bytes.len() {
-                bytes = core.read_swv()?;
-                ndx = 0;
-            }
-            ndx += 1;
-            Ok(Some((bytes[ndx - 1], start.elapsed().as_secs_f64())))
-        },
-        callback,
-    )
-}
-
-#[derive(StructOpt, Debug)]
-struct ItmArgs {
-    /// probe for ITM capability on attached device
-    #[structopt(
-        long, short, conflicts_with_all = &["enable", "disable", "ingest"]
-    )]
-    probe: bool,
-    /// enable ITM on attached device
-    #[structopt(long, short, conflicts_with_all = &["disable", "ingest"])]
-    enable: bool,
-    /// disable ITM on attached device
-    #[structopt(long, short)]
-    disable: bool,
-    /// sets ITM trace identifier
-    #[structopt(
-        long, short, default_value = "0x3a", value_name = "identifier",
-        parse(try_from_str = parse_int::parse)
-    )]
-    traceid: u8,
-    /// ingest ITM data as CSV
-    #[structopt(long, short, value_name = "filename")]
-    ingest: Option<String>,
-    /// ingest directly from attached device
-    #[structopt(long, short, conflicts_with_all = &["disable", "ingest"])]
-    attach: bool,
-    /// assume bypassed TPIU in ingested file
-    #[structopt(long, short, requires = "ingest")]
-    bypass: bool,
-    /// sets the value of SWOSCALER
-    #[structopt(long, short, value_name = "scaler", requires = "enable",
-        parse(try_from_str = parse_int::parse),
-    )]
-    clockscaler: Option<u16>,
-}
-
-fn itmcmd<F>(
-    hubris: &HubrisArchive,
-    args: &Args,
-    subargs: &ItmArgs,
-    callback: F,
-) -> Result<()> 
-where
-    F: FnMut(&itm::ITMPacket) -> Result<()>,
-{
-    let mut rval = Ok(());
-
-    let traceid = subargs.traceid;
-
-    if traceid >= HUMILITY_ETM_TRACEID_MAX {
-        fatal!("traceid has a maximum value of {:x}", HUMILITY_ETM_TRACEID_MAX);
-    }
-
-    if let Some(ingest) = &subargs.ingest {
-        match itmcmd_ingest(subargs, ingest) {
-            Err(e) => {
-                fatal!("failed to ingest {}: {}", ingest, e);
-            }
-            _ => {
-                return Ok(());
-            }
-        }
-    }
-
-    /*
-     * For all of the other commands, we need to actually attach to the chip.
-     */
-    let mut c = attach(args)?;
-    let core = c.as_mut();
-    let coreinfo = CoreInfo::read(core)?;
-
-    let _info = core.halt();
-    info!("core halted");
-
-    if subargs.probe {
-        rval = itmcmd_probe(core, &coreinfo);
-    }
-
-    if subargs.disable {
-        rval = itmcmd_disable(core);
-    }
-
-    if subargs.enable {
-        if subargs.attach {
-            core.init_swv()?;
-        }
-
-        /*
-         * By default, we enable all logging (ports 0-7).
-         */
-        let stim = 0x0000_000f;
-        let clockscaler = clock_scaler(hubris, core, subargs.clockscaler)?;
-        rval = itmcmd_enable(core, &coreinfo, clockscaler, traceid, stim);
-    }
-
-    core.run()?;
-    info!("core resumed");
-
-    if rval.is_ok() && subargs.attach {
-        match itmcmd_ingest_attached(core, &coreinfo, subargs, callback) {
-            Err(e) => {
-                panic!("failed to ingest from attached device: {}", e);
-            }
-            _ => {
-                return Ok(());
-            }
-        }
-    }
-
-    rval
-}
-
-#[derive(StructOpt, Debug)]
-struct TestArgs {
-    /// sets ITM trace identifier
-    #[structopt(
-        long, short, default_value = "0x3a", value_name = "identifier",
-        parse(try_from_str = parse_int::parse)
-    )]
-    traceid: u8,
-    /// sets the value of SWOSCALER
-    #[structopt(long, short, value_name = "scaler",
-        parse(try_from_str = parse_int::parse),
-    )]
-    clockscaler: Option<u16>,
-    /// dump full report even on success
-    #[structopt(long, short)]
-    dumpalways: bool,
-    /// sets the output file
-    #[structopt(long, short, value_name = "filename")]
-    output: Option<String>,
-}
-
-fn testcmd_ingest(
-    core: &mut dyn core::Core,
-    coreinfo: &CoreInfo,
-    subargs: &TestArgs,
-    hubris: &HubrisArchive,
-) -> Result<()> {
-    let mut bufs: VecDeque<(Vec<u8>, f64)> = VecDeque::new();
-    let mut ndx = 0;
-    let mut current = None;
-
-    let traceid = if coreinfo.address(CoreSightComponent::SWO).is_some() {
-        None
-    } else {
-        Some(subargs.traceid)
-    };
-
-    let v = hubris
-        .lookup_variable("TEST_KICK")
-        .context("does not appear to be a test archive")?;
-
-    if v.size != 4 {
-        fatal!("expected TEST_KICK to be of size 4; found {}", v.size);
-    }
-
-    let start = Instant::now();
-
-    let mut testrun = TestRun::new(hubris);
-    let mut kicked = false;
-
-    let shared = RefCell::new(core);
-
-    let wirebuf = vec![];
-    let wire = RefCell::new(wirebuf);
-
-    let output = subargs.output.as_ref();
-    let timeout = 30;
-
-    let rval = itm_ingest(
-        traceid,
-        || {
-            loop {
-                if start.elapsed().as_secs() > timeout {
-                    bail!("timed out after {} seconds", timeout);
-                }
-
-                /*
-                 * We will keep reading until we have a zero byte read, at
-                 * which time we will kick out and process one byte.
-                 */
-                let buf = shared.borrow_mut().read_swv()?;
-
-                if buf.len() != 0 {
-                    bufs.push_back((buf, start.elapsed().as_secs_f64()));
-                    continue;
-                }
-
-                match current {
-                    None => {
-                        current = bufs.pop_front();
-                        ndx = 0;
-                    }
-
-                    Some((ref buf, _)) => {
-                        if ndx == buf.len() {
-                            current = bufs.pop_front();
-                            ndx = 0;
-                        }
-                    }
-                }
-
-                if current.is_none() {
-                    continue;
-                }
-
-                break;
-            }
-
-            let (buf, pulled) = current.as_ref().unwrap();
-            ndx += 1;
-
-            let datum = (buf[ndx - 1], start.elapsed().as_secs_f64());
-            wire.borrow_mut().push((datum.0, *pulled, datum.1));
-
-            Ok(Some(datum))
-        },
-        |packet| match &packet.payload {
-            ITMPayload::Instrumentation { payload, port } => {
-                let source = match *port {
-                    0 => TestSource::KernelLog,
-                    1 => TestSource::UserLog,
-                    8 => TestSource::Suite,
-                    _ => {
-                        bail!("spurious data on port {}: {:x?}", port, payload);
-                    }
-                };
-
-                for p in payload {
-                    match testrun.consume(source, *p as char) {
-                        Ok(_) => {}
-                        Err(err) => {
-                            testrun.report(
-                                output,
-                                &wire.borrow(),
-                                Some(&err),
-                            )?;
-                            return Err(err);
-                        }
-                    }
-
-                    if testrun.completed() {
-                        if testrun.failed() {
-                            testrun.report(output, &wire.borrow(), None)?;
-                            std::process::exit(1);
-                        }
-
-                        if subargs.dumpalways {
-                            testrun.report(output, &wire.borrow(), None)?;
-                        }
-
-                        std::process::exit(0);
-                    }
-                }
-
-                Ok(())
-            }
-            ITMPayload::None => {
-                match packet.header {
-                    ITMHeader::Sync => {
-                        if !kicked {
-                            shared.borrow_mut().halt()?;
-                            shared.borrow_mut().write_word_32(v.addr, 1)?;
-                            shared.borrow_mut().run()?;
-                            kicked = true;
-                        }
-                    }
-                    ITMHeader::Malformed(datum) => {
-                        bail!("malformed datum: 0x{:x}", datum);
-                    }
-                    _ => {}
-                }
-
-                Ok(())
-            }
-            _ => {
-                bail!("unknown packet: {:x?}", packet);
-            }
-        },
-    );
-
-    match rval {
-        Ok(_) => rval,
-        Err(err) => {
-            testrun.report(output, &wire.borrow(), Some(&err))?;
-            Err(err)
-        }
-    }
-}
-
-fn testcmd(
-    hubris: &HubrisArchive,
-    args: &Args,
-    subargs: &TestArgs,
-) -> Result<()> {
-    let mut c = attach_live(args)?;
-    let core = c.as_mut();
-    hubris.validate(core)?;
-
-    let coreinfo = CoreInfo::read(core)?;
-    let _info = core.halt();
-    core.init_swv()?;
-
-    let clockscaler = clock_scaler(hubris, core, subargs.clockscaler)?;
-    let stim = 0x0000_ffff;
-
-    itmcmd_enable(core, &coreinfo, clockscaler, subargs.traceid, stim)?;
-
-    core.run()?;
-
-    testcmd_ingest(core, &coreinfo, subargs, hubris)?;
-
-    Ok(())
-}
-
-#[derive(StructOpt, Debug)]
-struct I2cArgs {
-    /// sets ITM trace identifier
-    #[structopt(
-        long, default_value = "0x3a", value_name = "identifier",
-        parse(try_from_str = parse_int::parse)
-    )]
-    traceid: u8,
-    /// sets the value of SWOSCALER
-    #[structopt(long, value_name = "scaler",
-        parse(try_from_str = parse_int::parse),
-    )]
-    clockscaler: Option<u16>,
-
-    /// sets ITM trace identifier
-    #[structopt(
-        long, short, default_value = "5000", value_name = "timeout_ms`",
-        parse(try_from_str = parse_int::parse)
-    )]
-    timeout: u32,
-
-    /// enables ITM logging
-    #[structopt(long, short)]
-    log: bool,
-
-    /// scan a controller for devices or a device for registers
-    #[structopt(long, short, conflicts_with = "read")]
-    scan: bool,
-
-    /// specifies an I2C bus
-    #[structopt(long, short, value_name = "controller",
-        parse(try_from_str = parse_int::parse),
-    )]
-    controller: u8,
-
-    /// specifies an I2C controller port
-    #[structopt(long, short, value_name = "port")]
-    port: Option<String>,
-
-    /// specifies an I2C device address
-    #[structopt(long, short, value_name = "address",
-        parse(try_from_str = parse_int::parse),
-    )]
-    device: Option<u8>,
-
-    /// read a register
-    #[structopt(long, short, value_name = "register",
-        parse(try_from_str = parse_int::parse),
-    )]
-    read: Option<u8>,
-
-    /// read as halfwords instead of as bytes
-    #[structopt(long, short, conflicts_with = "word")]
-    halfword: bool,
-
-    /// read as words instead of as bytes
-    #[structopt(long, short)]
-    word: bool,
-}
-
-#[derive(Debug)]
-struct I2cVariables<'a> {
-    hubris: &'a HubrisArchive,
-    ready: &'a HubrisVariable,
-    kick: &'a HubrisVariable,
-    controller: &'a HubrisVariable,
-    port: &'a HubrisVariable,
-    mux: &'a HubrisVariable,
-    segment: &'a HubrisVariable,
-    device: &'a HubrisVariable,
-    register: &'a HubrisVariable,
-    requests: &'a HubrisVariable,
-    errors: &'a HubrisVariable,
-    results: &'a HubrisVariable,
-    cached: Option<(u32, u32)>,
-    kicked: Option<Instant>,
-    timeout: u32,
-    timedout: bool,
-}
-
-impl<'a> I2cVariables<'a> {
-    fn variable(
-        hubris: &'a HubrisArchive,
-        name: &str,
-        wordsize: bool,
-    ) -> Result<&'a HubrisVariable> {
-        let v = hubris
-            .lookup_variable(name)
-            .context("expected i2c debugging interface not found")?;
-
-        if wordsize && v.size != 4 {
-            bail!("expected {} to be size 4, found {}", name, v.size);
-        }
-
-        Ok(v)
-    }
-
-    pub fn new(
-        hubris: &'a HubrisArchive,
-        timeout: u32,
-    ) -> Result<I2cVariables> {
-        Ok(Self {
-            hubris: hubris,
-            ready: Self::variable(hubris, "I2C_DEBUG_READY", true)?,
-            kick: Self::variable(hubris, "I2C_DEBUG_KICK", true)?,
-            controller: Self::variable(hubris, "I2C_DEBUG_CONTROLLER", true)?,
-            port: Self::variable(hubris, "I2C_DEBUG_PORT", false)?,
-            mux: Self::variable(hubris, "I2C_DEBUG_MUX", true)?,
-            segment: Self::variable(hubris, "I2C_DEBUG_SEGMENT", true)?,
-            device: Self::variable(hubris, "I2C_DEBUG_DEVICE", true)?,
-            register: Self::variable(hubris, "I2C_DEBUG_REGISTER", true)?,
-            requests: Self::variable(hubris, "I2C_DEBUG_REQUESTS", true)?,
-            errors: Self::variable(hubris, "I2C_DEBUG_ERRORS", true)?,
-            results: Self::variable(hubris, "I2C_DEBUG_RESULTS", false)?,
-            cached: None,
-            kicked: None,
-            timeout: timeout,
-            timedout: false,
-        })
-    }
-
-    fn kickit(
-        &mut self,
-        core: &mut dyn core::Core,
-        subargs: &I2cArgs,
-    ) -> Result<()> {
-        let mut port = None;
-
-        if core.read_word_32(self.ready.addr)? != 1 {
-            bail!("i2c debugging facility unavailable");
-        }
-
-        if let Some(ref portarg) = subargs.port {
-            let p = self
-                .hubris
-                .lookup_enum(self.port.goff)
-                .context("expected port to be an enum")?;
-
-            if p.size != 1 {
-                fatal!("expected port to be a 1-byte enum");
-            }
-
-            for variant in &p.variants {
-                if variant.name.eq_ignore_ascii_case(&portarg) {
-                    port = variant.tag;
-                    break;
-                }
-            }
-
-            if port.is_none() {
-                let mut vals: Vec<String> = vec![];
-
-                for variant in &p.variants {
-                    vals.push(variant.name.to_string());
-                }
-
-                fatal!(
-                    "invalid port \"{}\" (must be one of: {})",
-                    portarg,
-                    vals.join(", ")
-                );
-            }
-        }
-
-        core.halt()?;
-        core.write_word_32(self.controller.addr, subargs.controller as u32)?;
-
-        if let Some(device) = subargs.device {
-            core.write_word_32(self.device.addr, device as u32)?;
-        }
-
-        if let Some(register) = subargs.read {
-            core.write_word_32(self.register.addr, register as u32)?;
-        }
-
-        if let Some(port) = port {
-            core.write_8(self.port.addr, port as u8)?;
-        }
-
-        core.write_word_32(self.kick.addr, 1)?;
-
-        self.cached = Some((
-            core.read_word_32(self.requests.addr)?,
-            core.read_word_32(self.errors.addr)?,
-        ));
-
-        self.kicked = Some(Instant::now());
-
-        core.run()?;
-        Ok(())
-    }
-
-    fn done(&mut self, core: &mut dyn core::Core) -> Result<bool> {
-        core.halt()?;
-
-        let vars = Some((
-            core.read_word_32(self.requests.addr)?,
-            core.read_word_32(self.errors.addr)?,
-        ));
-
-        core.run()?;
-
-        if let Some(kicked) = self.kicked {
-            if kicked.elapsed().as_millis() > self.timeout.into() {
-                self.timedout = true;
-=======
-mod hubris;
-use hubris::*;
->>>>>>> 3e46a738
 
 mod cmd;
 mod core;
@@ -1881,17 +320,6 @@
     Apptable(ApptableArgs),
     /// generate Hubris dump
     Dump(DumpArgs),
-<<<<<<< HEAD
-    /// commands for ARM's Embedded Trace Macrocell (ETM)
-    Etm(EtmArgs),
-    /// scan for and read I2C devices
-    I2c(I2cArgs),
-    /// commands for ARM's Instrumentation Trace Macrocell (ITM)
-    Itm(ItmArgs),
-    /// Get logging over ITM
-    Log(ItmArgs),
-=======
->>>>>>> 3e46a738
     /// print memory map, with association of regions to tasks
     Map,
     /// print archive manifest
@@ -1949,121 +377,12 @@
                 }
             }
 
-<<<<<<< HEAD
-            Subcommand::Dump(..)
-            | Subcommand::I2c(..)
-            | Subcommand::Manifest
-            | Subcommand::Test(..)
-            | Subcommand::Log(..)
-            | Subcommand::Trace(..)
-            | Subcommand::Map => {
-=======
             Subcommand::Dump(..) | Subcommand::Manifest | Subcommand::Map => {
->>>>>>> 3e46a738
                 fatal!("must provide a Hubris archive");
             }
             _ => {}
         }
     }
-
-    let itm_callback = |packet: &ITMPacket| {
-        match &packet.payload {
-            ITMPayload::Instrumentation { payload, port } => {
-                if *port > 1 {
-                    println!("{:x?}", payload);
-                    return Ok(());
-                }
-
-                for p in payload {
-                    print!("{}", *p as char);
-                }
-            }
-            _ => (),
-        }
-
-        Ok(())
-    };
-
-    let mut frames = vec![];
-
-    let log_callback = |packet: &ITMPacket| {
-        match &packet.payload {
-            ITMPayload::Instrumentation { payload, port: _ } => {
-                frames.extend_from_slice(&payload);
-
-                // find the first byte of our frame, add two since it's two bytes long
-                if let Some(position) =
-                    frames.windows(2).position(|bytes| bytes == [0xde, 0x01])
-                {
-                    let position = position + 2;
-
-                    // do we have a task id + frame length? we need two bytes for each of them, four total
-                    if frames.len() > position + 4 {
-                        // these are u16, but we want to use them as usize, so we cast after constructing it
-                        let task_id = u16::from_le_bytes([
-                            frames[position],
-                            frames[position + 1],
-                        ]);
-
-                        // this is duplicated from hubris, probably want to de-duplicate someday
-                        let task_index = task_id & (1 << 10) - 1;
-
-                        let frame_len = u16::from_le_bytes([
-                            frames[position + 2],
-                            frames[position + 3],
-                        ]) as usize;
-
-                        // have we got all the data yet?
-                        let total_end_position = position + 4 + frame_len;
-
-                        if frames.len() >= total_end_position {
-                            let start = position + 4;
-                            let end = start + frame_len;
-
-                            let table = {
-                                let table = hubris
-                                .task_elf_map()
-                                .get(&task_index);
-
-                                if table.is_none() {
-                                    println!("warning: couldn't find task #{}, continuing", task_index);
-                                    return Ok(());
-                                }
-
-                                let table = table.unwrap().as_ref();
-
-                                if table.is_none() {
-                                    println!("warning: couldn't find log messages for task #{}, continuing", task_index);
-                                    return Ok(());
-                                }
-
-                                table.unwrap()
-                            };
-
-                            if let Ok((frame, consumed)) =
-                                defmt_decoder::decode(&frames[start..end], &table)
-                            {
-                                // just to be on the safe side
-                                assert_eq!(frame_len, consumed);
-
-                                println!(
-                                    "#{}: {}",
-                                    task_index,
-                                    frame.display(true)
-                                );
-
-                                let len = frames.len();
-                                frames.rotate_left(end);
-                                frames.truncate(len - end);
-                            }
-                        }
-                    }
-                }
-            }
-            _ => {}
-        }
-        Ok(())
-    };
 
     match &args.cmd {
         Subcommand::Apptable(subargs) => {
@@ -2085,28 +404,6 @@
             _ => std::process::exit(0),
         },
 
-<<<<<<< HEAD
-        Subcommand::Etm(subargs) => match etmcmd(&hubris, &args, subargs) {
-            Err(err) => fatal!("etm failed: {:?}", err),
-            _ => std::process::exit(0),
-        },
-
-        Subcommand::Itm(subargs) => {
-            match itmcmd(&hubris, &args, subargs, itm_callback) {
-                Err(err) => fatal!("itm failed: {:?}", err),
-                _ => std::process::exit(0),
-            }
-        }
-
-        Subcommand::Log(subargs) => {
-            match itmcmd(&hubris, &args, subargs, log_callback) {
-                Err(err) => fatal!("log failed: {:?}", err),
-                _ => std::process::exit(0),
-            }
-        }
-
-=======
->>>>>>> 3e46a738
         Subcommand::Dump(subargs) => match dump(&hubris, &args, subargs) {
             Err(err) => fatal!("dump failed: {:?}", err),
             _ => std::process::exit(0),
